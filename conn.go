--- conflicted
+++ resolved
@@ -105,13 +105,6 @@
 	onEventChannelShieldModeEnd                             func(event EventChannelShieldModeEnd)
 	onEventChannelShoutoutCreate                            func(event EventChannelShoutoutCreate)
 	onEventChannelShoutoutReceive                           func(event EventChannelShoutoutReceive)
-<<<<<<< HEAD
-	onEventChannelAdBreakBegin                              func(event EventChannelAdBreakBegin)
-	onEventChannelWarningAcknowledge                        func(event EventChannelWarningAcknowledge)
-	onEventChannelWarningSend                               func(event EventChannelWarningSend)
-	onEventChannelUnbanRequestCreate                        func(event EventChannelUnbanRequestCreate)
-	onEventChannelUnbanRequestResolve                       func(event EventChannelUnbanRequestResolve)
-=======
 	onEventChannelModerate                                  func(event EventChannelModerate)
 	onEventAutomodMessageHold                               func(event EventAutomodMessageHold)
 	onEventAutomodMessageUpdate                             func(event EventAutomodMessageUpdate)
@@ -131,7 +124,11 @@
 	onEventChannelSharedChatUpdate                          func(event EventChannelSharedChatUpdate)
 	onEventChannelSharedChatEnd                             func(event EventChannelSharedChatEnd)
 	onEventUserWhisperMessage                               func(event EventUserWhisperMessage)
->>>>>>> 741ab196
+	onEventChannelAdBreakBegin                              func(event EventChannelAdBreakBegin)
+	onEventChannelWarningAcknowledge                        func(event EventChannelWarningAcknowledge)
+	onEventChannelWarningSend                               func(event EventChannelWarningSend)
+	onEventChannelUnbanRequestCreate                        func(event EventChannelUnbanRequestCreate)
+	onEventChannelUnbanRequestResolve                       func(event EventChannelUnbanRequestResolve)
 }
 
 func NewClient() *Client {
@@ -405,18 +402,6 @@
 		callFunc(c.onEventChannelShoutoutCreate, *event)
 	case *EventChannelShoutoutReceive:
 		callFunc(c.onEventChannelShoutoutReceive, *event)
-<<<<<<< HEAD
-	case *EventChannelAdBreakBegin:
-		callFunc(c.onEventChannelAdBreakBegin, *event)
-	case *EventChannelWarningAcknowledge:
-		callFunc(c.onEventChannelWarningAcknowledge, *event)
-	case *EventChannelWarningSend:
-		callFunc(c.onEventChannelWarningSend, *event)
-	case *EventChannelUnbanRequestCreate:
-		callFunc(c.onEventChannelUnbanRequestCreate, *event)
-	case *EventChannelUnbanRequestResolve:
-		callFunc(c.onEventChannelUnbanRequestResolve, *event)
-=======
 	case *EventChannelModerate:
 		callFunc(c.onEventChannelModerate, *event)
 	case *EventAutomodMessageHold:
@@ -455,7 +440,16 @@
 		callFunc(c.onEventChannelSharedChatEnd, *event)
 	case *EventUserWhisperMessage:
 		callFunc(c.onEventUserWhisperMessage, *event)
->>>>>>> 741ab196
+	case *EventChannelAdBreakBegin:
+		callFunc(c.onEventChannelAdBreakBegin, *event)
+	case *EventChannelWarningAcknowledge:
+		callFunc(c.onEventChannelWarningAcknowledge, *event)
+	case *EventChannelWarningSend:
+		callFunc(c.onEventChannelWarningSend, *event)
+	case *EventChannelUnbanRequestCreate:
+		callFunc(c.onEventChannelUnbanRequestCreate, *event)
+	case *EventChannelUnbanRequestResolve:
+		callFunc(c.onEventChannelUnbanRequestResolve, *event)
 	default:
 		c.onError(fmt.Errorf("unknown event type %s", subscription.Type))
 	}
@@ -705,7 +699,82 @@
 	c.onEventChannelShoutoutReceive = callback
 }
 
-<<<<<<< HEAD
+func (c *Client) OnEventChannelModerate(callback func(event EventChannelModerate)) {
+	c.onEventChannelModerate = callback
+}
+
+func (c *Client) OnEventAutomodMessageHold(callback func(event EventAutomodMessageHold)) {
+	c.onEventAutomodMessageHold = callback
+}
+
+func (c *Client) OnEventAutomodMessageUpdate(callback func(event EventAutomodMessageUpdate)) {
+	c.onEventAutomodMessageUpdate = callback
+}
+
+func (c *Client) OnEventAutomodSettingsUpdate(callback func(event EventAutomodSettingsUpdate)) {
+	c.onEventAutomodSettingsUpdate = callback
+}
+
+func (c *Client) OnEventAutomodTermsUpdate(callback func(event EventAutomodTermsUpdate)) {
+	c.onEventAutomodTermsUpdate = callback
+}
+
+func (c *Client) OnEventChannelChatUserMessageHold(callback func(event EventChannelChatUserMessageHold)) {
+	c.onEventChannelChatUserMessageHold = callback
+}
+
+func (c *Client) OnEventChannelChatUserMessageUpdate(callback func(event EventChannelChatUserMessageUpdate)) {
+	c.onEventChannelChatUserMessageUpdate = callback
+}
+
+func (c *Client) OnEventChannelChatClear(callback func(event EventChannelChatClear)) {
+	c.onEventChannelChatClear = callback
+}
+
+func (c *Client) OnEventChannelChatClearUserMessages(callback func(event EventChannelChatClearUserMessages)) {
+	c.onEventChannelChatClearUserMessages = callback
+}
+
+func (c *Client) OnEventChannelChatMessage(callback func(event EventChannelChatMessage)) {
+	c.onEventChannelChatMessage = callback
+}
+
+func (c *Client) OnEventChannelChatMessageDelete(callback func(event EventChannelChatMessageDelete)) {
+	c.onEventChannelChatMessageDelete = callback
+}
+
+func (c *Client) OnEventChannelChatNotification(callback func(event EventChannelChatNotification)) {
+	c.onEventChannelChatNotification = callback
+}
+
+func (c *Client) OnEventChannelChatSettingsUpdate(callback func(event EventChannelChatSettingsUpdate)) {
+	c.onEventChannelChatSettingsUpdate = callback
+}
+
+func (c *Client) OnEventChannelSuspiciousUserMessage(callback func(event EventChannelSuspiciousUserMessage)) {
+	c.onEventChannelSuspiciousUserMessage = callback
+}
+
+func (c *Client) OnEventChannelSuspiciousUserUpdate(callback func(event EventChannelSuspiciousUserUpdate)) {
+	c.onEventChannelSuspiciousUserUpdate = callback
+}
+
+func (c *Client) OnEventChannelSharedChatBegin(callback func(event EventChannelSharedChatBegin)) {
+	c.onEventChannelSharedChatBegin = callback
+}
+
+func (c *Client) OnEventChannelSharedChatUpdate(callback func(event EventChannelSharedChatUpdate)) {
+	c.onEventChannelSharedChatUpdate = callback
+}
+
+func (c *Client) OnEventChannelSharedChatEnd(callback func(event EventChannelSharedChatEnd)) {
+	c.onEventChannelSharedChatEnd = callback
+}
+
+func (c *Client) OnEventUserWhisperMessage(callback func(event EventUserWhisperMessage)) {
+	c.onEventUserWhisperMessage = callback
+}
+
 func (c *Client) OnEventChannelAdBreakBegin(callback func(event EventChannelAdBreakBegin)) {
 	c.onEventChannelAdBreakBegin = callback
 }
@@ -724,80 +793,4 @@
 
 func (c *Client) OnEventChannelUnbanRequestResolve(callback func(event EventChannelUnbanRequestResolve)) {
 	c.onEventChannelUnbanRequestResolve = callback
-=======
-func (c *Client) OnEventChannelModerate(callback func(event EventChannelModerate)) {
-	c.onEventChannelModerate = callback
-}
-
-func (c *Client) OnEventAutomodMessageHold(callback func(event EventAutomodMessageHold)) {
-	c.onEventAutomodMessageHold = callback
-}
-
-func (c *Client) OnEventAutomodMessageUpdate(callback func(event EventAutomodMessageUpdate)) {
-	c.onEventAutomodMessageUpdate = callback
-}
-
-func (c *Client) OnEventAutomodSettingsUpdate(callback func(event EventAutomodSettingsUpdate)) {
-	c.onEventAutomodSettingsUpdate = callback
-}
-
-func (c *Client) OnEventAutomodTermsUpdate(callback func(event EventAutomodTermsUpdate)) {
-	c.onEventAutomodTermsUpdate = callback
-}
-
-func (c *Client) OnEventChannelChatUserMessageHold(callback func(event EventChannelChatUserMessageHold)) {
-	c.onEventChannelChatUserMessageHold = callback
-}
-
-func (c *Client) OnEventChannelChatUserMessageUpdate(callback func(event EventChannelChatUserMessageUpdate)) {
-	c.onEventChannelChatUserMessageUpdate = callback
-}
-
-func (c *Client) OnEventChannelChatClear(callback func(event EventChannelChatClear)) {
-	c.onEventChannelChatClear = callback
-}
-
-func (c *Client) OnEventChannelChatClearUserMessages(callback func(event EventChannelChatClearUserMessages)) {
-	c.onEventChannelChatClearUserMessages = callback
-}
-
-func (c *Client) OnEventChannelChatMessage(callback func(event EventChannelChatMessage)) {
-	c.onEventChannelChatMessage = callback
-}
-
-func (c *Client) OnEventChannelChatMessageDelete(callback func(event EventChannelChatMessageDelete)) {
-	c.onEventChannelChatMessageDelete = callback
-}
-
-func (c *Client) OnEventChannelChatNotification(callback func(event EventChannelChatNotification)) {
-	c.onEventChannelChatNotification = callback
-}
-
-func (c *Client) OnEventChannelChatSettingsUpdate(callback func(event EventChannelChatSettingsUpdate)) {
-	c.onEventChannelChatSettingsUpdate = callback
-}
-
-func (c *Client) OnEventChannelSuspiciousUserMessage(callback func(event EventChannelSuspiciousUserMessage)) {
-	c.onEventChannelSuspiciousUserMessage = callback
-}
-
-func (c *Client) OnEventChannelSuspiciousUserUpdate(callback func(event EventChannelSuspiciousUserUpdate)) {
-	c.onEventChannelSuspiciousUserUpdate = callback
-}
-
-func (c *Client) OnEventChannelSharedChatBegin(callback func(event EventChannelSharedChatBegin)) {
-	c.onEventChannelSharedChatBegin = callback
-}
-
-func (c *Client) OnEventChannelSharedChatUpdate(callback func(event EventChannelSharedChatUpdate)) {
-	c.onEventChannelSharedChatUpdate = callback
-}
-
-func (c *Client) OnEventChannelSharedChatEnd(callback func(event EventChannelSharedChatEnd)) {
-	c.onEventChannelSharedChatEnd = callback
-}
-
-func (c *Client) OnEventUserWhisperMessage(callback func(event EventUserWhisperMessage)) {
-	c.onEventUserWhisperMessage = callback
->>>>>>> 741ab196
 }