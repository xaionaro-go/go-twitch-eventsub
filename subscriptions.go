package twitch

import (
	"bytes"
	"context"
	"encoding/json"
	"fmt"
	"io"
	"net/http"
)

const twitchEventSubUrl = "https://api.twitch.tv/helix/eventsub/subscriptions"

type EventSubscription string

var (
	SubChannelUpdate EventSubscription = "channel.update"
	SubChannelFollow EventSubscription = "channel.follow"

	SubChannelSubscribe           EventSubscription = "channel.subscribe"
	SubChannelSubscriptionEnd     EventSubscription = "channel.subscription.end"
	SubChannelSubscriptionGift    EventSubscription = "channel.subscription.gift"
	SubChannelSubscriptionMessage EventSubscription = "channel.subscription.message"

	SubChannelCheer EventSubscription = "channel.cheer"
	SubChannelRaid  EventSubscription = "channel.raid"
	SubChannelBan   EventSubscription = "channel.ban"
	SubChannelUnban EventSubscription = "channel.unban"

	SubChannelModeratorAdd    EventSubscription = "channel.moderator.add"
	SubChannelModeratorRemove EventSubscription = "channel.moderator.remove"
	SubChannelVIPAdd          EventSubscription = "channel.vip.add"
	SubChannelVIPRemove       EventSubscription = "channel.vip.remove"

	SubChannelChannelPointsCustomRewardAdd              EventSubscription = "channel.channel_points_custom_reward.add"
	SubChannelChannelPointsCustomRewardUpdate           EventSubscription = "channel.channel_points_custom_reward.update"
	SubChannelChannelPointsCustomRewardRemove           EventSubscription = "channel.channel_points_custom_reward.remove"
	SubChannelChannelPointsCustomRewardRedemptionAdd    EventSubscription = "channel.channel_points_custom_reward_redemption.add"
	SubChannelChannelPointsCustomRewardRedemptionUpdate EventSubscription = "channel.channel_points_custom_reward_redemption.update"
	SubChannelChannelPointsAutomaticRewardRedemptionAdd EventSubscription = "channel.channel_points_automatic_reward_redemption.add"

	SubChannelPollBegin    EventSubscription = "channel.poll.begin"
	SubChannelPollProgress EventSubscription = "channel.poll.progress"
	SubChannelPollEnd      EventSubscription = "channel.poll.end"

	SubChannelPredictionBegin    EventSubscription = "channel.prediction.begin"
	SubChannelPredictionProgress EventSubscription = "channel.prediction.progress"
	SubChannelPredictionLock     EventSubscription = "channel.prediction.lock"
	SubChannelPredictionEnd      EventSubscription = "channel.prediction.end"

	SubDropEntitlementGrant           EventSubscription = "drop.entitlement.grant"
	SubExtensionBitsTransactionCreate EventSubscription = "extension.bits_transaction.create"

	SubChannelGoalBegin    EventSubscription = "channel.goal.begin"
	SubChannelGoalProgress EventSubscription = "channel.goal.progress"
	SubChannelGoalEnd      EventSubscription = "channel.goal.end"

	SubChannelHypeTrainBegin    EventSubscription = "channel.hype_train.begin"
	SubChannelHypeTrainProgress EventSubscription = "channel.hype_train.progress"
	SubChannelHypeTrainEnd      EventSubscription = "channel.hype_train.end"

	SubStreamOnline  EventSubscription = "stream.online"
	SubStreamOffline EventSubscription = "stream.offline"

	SubUserAuthorizationGrant  EventSubscription = "user.authorization.grant"
	SubUserAuthorizationRevoke EventSubscription = "user.authorization.revoke"
	SubUserUpdate              EventSubscription = "user.update"

	SubChannelCharityCampaignDonate   EventSubscription = "channel.charity_campaign.donate"
	SubChannelCharityCampaignStart    EventSubscription = "channel.charity_campaign.start"
	SubChannelCharityCampaignProgress EventSubscription = "channel.charity_campaign.progress"
	SubChannelCharityCampaignStop     EventSubscription = "channel.charity_campaign.stop"

	SubChannelShieldModeBegin EventSubscription = "channel.shield_mode.begin"
	SubChannelShieldModeEnd   EventSubscription = "channel.shield_mode.end"

	SubChannelShoutoutCreate  EventSubscription = "channel.shoutout.create"
	SubChannelShoutoutReceive EventSubscription = "channel.shoutout.receive"

<<<<<<< HEAD
	SubChannelAdBreakBegin EventSubscription = "channel.ad_break.begin"

	SubChannelWarningAcknowledge EventSubscription = "channel.warning.acknowledge"
	SubChannelWarningSend        EventSubscription = "channel.warning.send"

	SubChannelUnbanRequestCreate  EventSubscription = "channel.unban_request.create"
	SubChannelUnbanRequestResolve EventSubscription = "channel.unban_request.resolve"
=======
	SubChannelModerate EventSubscription = "channel.moderate"

	SubAutomodMessageHold           EventSubscription = "automod.message.hold"
	SubAutomodMessageUpdate         EventSubscription = "automod.message.update"
	SubAutomodSettingsUpdate        EventSubscription = "automod.settings.update"
	SubAutomodTermsUpdate           EventSubscription = "automod.terms.update"
	SubChannelChatUserMessageHold   EventSubscription = "channel.chat.user_message_hold"
	SubChannelChatUserMessageUpdate EventSubscription = "channel.chat.user_message_update"

	SubChannelChatClear             EventSubscription = "channel.chat.clear"
	SubChannelChatClearUserMessages EventSubscription = "channel.chat.clear_user_messages"
	SubChannelChatMessage           EventSubscription = "channel.chat.message"
	SubChannelChatMessageDelete     EventSubscription = "channel.chat.message_delete"
	SubChannelChatNotification      EventSubscription = "channel.chat.notification"
	SubChannelChatSettingsUpdate    EventSubscription = "channel.chat_settings.update"
	SubChannelSuspiciousUserMessage EventSubscription = "channel.suspicious_user.message"
	SubChannelSuspiciousUserUpdate  EventSubscription = "channel.suspicious_user.update"

	SubChannelSharedChatBegin  EventSubscription = "channel.shared_chat.begin"
	SubChannelSharedChatUpdate EventSubscription = "channel.shared_chat.update"
	SubChannelSharedChatEnd    EventSubscription = "channel.shared_chat.end"

	SubUserWhisperMessage EventSubscription = "user.whisper.message"
>>>>>>> 741ab196

	subMetadata = map[EventSubscription]subscriptionMetadata{
		SubChannelUpdate: {
			Version:  "2",
			EventGen: zeroPtrGen[EventChannelUpdate](),
		},
		SubChannelFollow: {
			Version:  "2",
			EventGen: zeroPtrGen[EventChannelFollow](),
		},
		SubChannelSubscribe: {
			Version:  "1",
			EventGen: zeroPtrGen[EventChannelSubscribe](),
		},
		SubChannelSubscriptionEnd: {
			Version:  "1",
			EventGen: zeroPtrGen[EventChannelSubscriptionEnd](),
		},
		SubChannelSubscriptionGift: {
			Version:  "1",
			EventGen: zeroPtrGen[EventChannelSubscriptionGift](),
		},
		SubChannelSubscriptionMessage: {
			Version:  "1",
			EventGen: zeroPtrGen[EventChannelSubscriptionMessage](),
		},
		SubChannelCheer: {
			Version:  "1",
			EventGen: zeroPtrGen[EventChannelCheer](),
		},
		SubChannelRaid: {
			Version:  "1",
			EventGen: zeroPtrGen[EventChannelRaid](),
		},
		SubChannelBan: {
			Version:  "1",
			EventGen: zeroPtrGen[EventChannelBan](),
		},
		SubChannelUnban: {
			Version:  "1",
			EventGen: zeroPtrGen[EventChannelUnban](),
		},
		SubChannelModeratorAdd: {
			Version:  "1",
			EventGen: zeroPtrGen[EventChannelModeratorAdd](),
		},
		SubChannelModeratorRemove: {
			Version:  "1",
			EventGen: zeroPtrGen[EventChannelModeratorRemove](),
		},
		SubChannelVIPAdd: {
			Version:  "1",
			EventGen: zeroPtrGen[EventChannelVIPAdd](),
		},
		SubChannelVIPRemove: {
			Version:  "1",
			EventGen: zeroPtrGen[EventChannelVIPRemove](),
		},
		SubChannelChannelPointsCustomRewardAdd: {
			Version:  "1",
			EventGen: zeroPtrGen[EventChannelChannelPointsCustomRewardAdd](),
		},
		SubChannelChannelPointsCustomRewardUpdate: {
			Version:  "1",
			EventGen: zeroPtrGen[EventChannelChannelPointsCustomRewardUpdate](),
		},
		SubChannelChannelPointsCustomRewardRemove: {
			Version:  "1",
			EventGen: zeroPtrGen[EventChannelChannelPointsCustomRewardRemove](),
		},
		SubChannelChannelPointsCustomRewardRedemptionAdd: {
			Version:  "1",
			EventGen: zeroPtrGen[EventChannelChannelPointsCustomRewardRedemptionAdd](),
		},
		SubChannelChannelPointsCustomRewardRedemptionUpdate: {
			Version:  "1",
			EventGen: zeroPtrGen[EventChannelChannelPointsCustomRewardRedemptionUpdate](),
		},
		SubChannelChannelPointsAutomaticRewardRedemptionAdd: {
			Version:  "1",
			EventGen: zeroPtrGen[EventChannelChannelPointsAutomaticRewardRedemptionAdd](),
		},
		SubChannelPollBegin: {
			Version:  "1",
			EventGen: zeroPtrGen[EventChannelPollBegin](),
		},
		SubChannelPollProgress: {
			Version:  "1",
			EventGen: zeroPtrGen[EventChannelPollProgress](),
		},
		SubChannelPollEnd: {
			Version:  "1",
			EventGen: zeroPtrGen[EventChannelPollEnd](),
		},
		SubChannelPredictionBegin: {
			Version:  "1",
			EventGen: zeroPtrGen[EventChannelPredictionBegin](),
		},
		SubChannelPredictionProgress: {
			Version:  "1",
			EventGen: zeroPtrGen[EventChannelPredictionProgress](),
		},
		SubChannelPredictionLock: {
			Version:  "1",
			EventGen: zeroPtrGen[EventChannelPredictionLock](),
		},
		SubChannelPredictionEnd: {
			Version:  "1",
			EventGen: zeroPtrGen[EventChannelPredictionEnd](),
		},
		SubDropEntitlementGrant: {
			Version:  "1",
			EventGen: zeroPtrGen[[]EventDropEntitlementGrant](), //func() any { return &[]EventDropEntitlementGrant{} },
		},
		SubExtensionBitsTransactionCreate: {
			Version:  "1",
			EventGen: zeroPtrGen[EventExtensionBitsTransactionCreate](),
		},
		SubChannelGoalBegin: {
			Version:  "1",
			EventGen: zeroPtrGen[EventChannelGoalBegin](),
		},
		SubChannelGoalProgress: {
			Version:  "1",
			EventGen: zeroPtrGen[EventChannelGoalProgress](),
		},
		SubChannelGoalEnd: {
			Version:  "1",
			EventGen: zeroPtrGen[EventChannelGoalEnd](),
		},
		SubChannelHypeTrainBegin: {
			Version:  "1",
			EventGen: zeroPtrGen[EventChannelHypeTrainBegin](),
		},
		SubChannelHypeTrainProgress: {
			Version:  "1",
			EventGen: zeroPtrGen[EventChannelHypeTrainProgress](),
		},
		SubChannelHypeTrainEnd: {
			Version:  "1",
			EventGen: zeroPtrGen[EventChannelHypeTrainEnd](),
		},
		SubStreamOnline: {
			Version:  "1",
			EventGen: zeroPtrGen[EventStreamOnline](),
		},
		SubStreamOffline: {
			Version:  "1",
			EventGen: zeroPtrGen[EventStreamOffline](),
		},
		SubUserAuthorizationGrant: {
			Version:  "1",
			EventGen: zeroPtrGen[EventUserAuthorizationGrant](),
		},
		SubUserAuthorizationRevoke: {
			Version:  "1",
			EventGen: zeroPtrGen[EventUserAuthorizationRevoke](),
		},
		SubUserUpdate: {
			Version:  "1",
			EventGen: zeroPtrGen[EventUserUpdate](),
		},
		SubChannelCharityCampaignDonate: {
			Version:  "1",
			EventGen: zeroPtrGen[EventChannelCharityCampaignDonate](),
		},
		SubChannelCharityCampaignStart: {
			Version:  "1",
			EventGen: zeroPtrGen[EventChannelCharityCampaignStart](),
		},
		SubChannelCharityCampaignProgress: {
			Version:  "1",
			EventGen: zeroPtrGen[EventChannelCharityCampaignProgress](),
		},
		SubChannelCharityCampaignStop: {
			Version:  "1",
			EventGen: zeroPtrGen[EventChannelCharityCampaignStop](),
		},
		SubChannelShieldModeBegin: {
			Version:  "1",
			EventGen: zeroPtrGen[EventChannelShieldModeBegin](),
		},
		SubChannelShieldModeEnd: {
			Version:  "1",
			EventGen: zeroPtrGen[EventChannelShieldModeEnd](),
		},
		SubChannelShoutoutCreate: {
			Version:  "1",
			EventGen: zeroPtrGen[EventChannelShoutoutCreate](),
		},
		SubChannelShoutoutReceive: {
			Version:  "1",
			EventGen: zeroPtrGen[EventChannelShoutoutReceive](),
		},
<<<<<<< HEAD
		SubChannelAdBreakBegin: {
			Version:  "1",
			EventGen: zeroPtrGen[EventChannelAdBreakBegin](),
		},
		SubChannelWarningAcknowledge: {
			Version:  "1",
			EventGen: zeroPtrGen[EventChannelWarningAcknowledge](),
		},
		SubChannelWarningSend: {
			Version:  "1",
			EventGen: zeroPtrGen[EventChannelWarningSend](),
		},
		SubChannelUnbanRequestCreate: {
			Version:  "1",
			EventGen: zeroPtrGen[EventChannelUnbanRequestCreate](),
		},
		SubChannelUnbanRequestResolve: {
			Version:  "1",
			EventGen: zeroPtrGen[EventChannelUnbanRequestResolve](),
=======
		SubChannelModerate: {
			Version:  "2",
			EventGen: zeroPtrGen[EventChannelModerate](),
    },
		SubAutomodMessageHold: {
			Version:  "1",
			EventGen: zeroPtrGen[EventAutomodMessageHold](),
		},
		SubAutomodMessageUpdate: {
			Version:  "1",
			EventGen: zeroPtrGen[EventAutomodMessageUpdate](),
		},
		SubAutomodSettingsUpdate: {
			Version:  "1",
			EventGen: zeroPtrGen[EventAutomodSettingsUpdate](),
		},
		SubAutomodTermsUpdate: {
			Version:  "1",
			EventGen: zeroPtrGen[EventAutomodTermsUpdate](),
		},
		SubChannelChatUserMessageHold: {
			Version:  "1",
			EventGen: zeroPtrGen[EventChannelChatUserMessageHold](),
		},
		SubChannelChatUserMessageUpdate: {
			Version:  "1",
			EventGen: zeroPtrGen[EventChannelChatUserMessageUpdate](),
		},
		SubChannelChatClear: {
			Version:  "1",
			EventGen: zeroPtrGen[EventChannelChatClear](),
		},
		SubChannelChatClearUserMessages: {
			Version:  "1",
			EventGen: zeroPtrGen[EventChannelChatClearUserMessages](),
		},
		SubChannelChatMessage: {
			Version:  "1",
			EventGen: zeroPtrGen[EventChannelChatMessage](),
		},
		SubChannelChatMessageDelete: {
			Version:  "1",
			EventGen: zeroPtrGen[EventChannelChatMessageDelete](),
		},
		SubChannelChatNotification: {
			Version:  "1",
			EventGen: zeroPtrGen[EventChannelChatNotification](),
		},
		SubChannelChatSettingsUpdate: {
			Version:  "1",
			EventGen: zeroPtrGen[EventChannelChatSettingsUpdate](),
		},
		SubChannelSuspiciousUserMessage: {
			Version:  "1",
			EventGen: zeroPtrGen[EventChannelSuspiciousUserMessage](),
		},
		SubChannelSuspiciousUserUpdate: {
			Version:  "1",
			EventGen: zeroPtrGen[EventChannelSuspiciousUserUpdate](),
		},
		SubChannelSharedChatBegin: {
			Version:  "1",
			EventGen: zeroPtrGen[EventChannelSharedChatBegin](),
		},
		SubChannelSharedChatUpdate: {
			Version:  "1",
			EventGen: zeroPtrGen[EventChannelSharedChatUpdate](),
		},
		SubChannelSharedChatEnd: {
			Version:  "1",
			EventGen: zeroPtrGen[EventChannelSharedChatEnd](),
		},
		SubUserWhisperMessage: {
			Version:  "1",
			EventGen: zeroPtrGen[EventUserWhisperMessage](),
>>>>>>> 741ab196
		},
	}
)

type subscriptionMetadata struct {
	Version  string
	EventGen func() interface{}
}

type SubscribeRequest struct {
	SessionID       string
	ClientID        string
	AccessToken     string
	VersionOverride string

	Event     EventSubscription
	Condition map[string]string
}

type SubscribeResponse struct {
	Data         []PayloadSubscription `json:"data"`
	Total        int                   `json:"total"`
	TotalCost    int                   `json:"total_cost"`
	MaxTotalCost int                   `json:"max_total_cost"`
}

func SubscribeEvent(request SubscribeRequest) (SubscribeResponse, error) {
	return SubscribeEventUrlWithContext(context.Background(), request, twitchEventSubUrl)
}

func SubscribeEventUrl(request SubscribeRequest, url string) (SubscribeResponse, error) {
	return SubscribeEventUrlWithContext(context.Background(), request, url)
}

func SubscribeEventWithContext(ctx context.Context, request SubscribeRequest) (SubscribeResponse, error) {
	return SubscribeEventUrlWithContext(ctx, request, twitchEventSubUrl)
}

func SubscribeEventUrlWithContext(ctx context.Context, request SubscribeRequest, url string) (SubscribeResponse, error) {
	version := subMetadata[request.Event].Version
	if request.VersionOverride != "" {
		version = request.VersionOverride
	}

	b, err := json.Marshal(SubscriptionRequest{
		Type:      request.Event,
		Version:   version,
		Condition: request.Condition,
		Transport: SubscriptionTransport{
			Method:    "websocket",
			SessionID: request.SessionID,
		},
	})
	if err != nil {
		return SubscribeResponse{}, fmt.Errorf("could not convert request to json: %w", err)
	}
	buf := bytes.NewBuffer(b)

	req, err := http.NewRequestWithContext(ctx, http.MethodPost, url, buf)
	if err != nil {
		return SubscribeResponse{}, fmt.Errorf("could not create new request: %w", err)
	}

	req.Header.Set("Client-Id", request.ClientID)
	req.Header.Set("Authorization", fmt.Sprintf("Bearer %s", request.AccessToken))
	req.Header.Set("Content-Type", "application/json")

	resp, err := http.DefaultClient.Do(req)
	if err != nil {
		return SubscribeResponse{}, fmt.Errorf("could not subscribe to event: %w", err)
	}
	defer resp.Body.Close()

	body, _ := io.ReadAll(resp.Body)

	if resp.StatusCode != 202 {
		return SubscribeResponse{}, fmt.Errorf("could not subscribe to event: %s: %s", resp.Status, string(body))
	}

	var subscription SubscribeResponse
	err = json.Unmarshal(body, &subscription)
	if err != nil {
		return SubscribeResponse{}, fmt.Errorf("could not unmarshal subscription response: %w", err)
	}

	return subscription, nil
}<|MERGE_RESOLUTION|>--- conflicted
+++ resolved
@@ -77,15 +77,6 @@
 	SubChannelShoutoutCreate  EventSubscription = "channel.shoutout.create"
 	SubChannelShoutoutReceive EventSubscription = "channel.shoutout.receive"
 
-<<<<<<< HEAD
-	SubChannelAdBreakBegin EventSubscription = "channel.ad_break.begin"
-
-	SubChannelWarningAcknowledge EventSubscription = "channel.warning.acknowledge"
-	SubChannelWarningSend        EventSubscription = "channel.warning.send"
-
-	SubChannelUnbanRequestCreate  EventSubscription = "channel.unban_request.create"
-	SubChannelUnbanRequestResolve EventSubscription = "channel.unban_request.resolve"
-=======
 	SubChannelModerate EventSubscription = "channel.moderate"
 
 	SubAutomodMessageHold           EventSubscription = "automod.message.hold"
@@ -109,7 +100,14 @@
 	SubChannelSharedChatEnd    EventSubscription = "channel.shared_chat.end"
 
 	SubUserWhisperMessage EventSubscription = "user.whisper.message"
->>>>>>> 741ab196
+  
+	SubChannelAdBreakBegin EventSubscription = "channel.ad_break.begin"
+
+	SubChannelWarningAcknowledge EventSubscription = "channel.warning.acknowledge"
+	SubChannelWarningSend        EventSubscription = "channel.warning.send"
+
+	SubChannelUnbanRequestCreate  EventSubscription = "channel.unban_request.create"
+	SubChannelUnbanRequestResolve EventSubscription = "channel.unban_request.resolve"
 
 	subMetadata = map[EventSubscription]subscriptionMetadata{
 		SubChannelUpdate: {
@@ -304,27 +302,6 @@
 			Version:  "1",
 			EventGen: zeroPtrGen[EventChannelShoutoutReceive](),
 		},
-<<<<<<< HEAD
-		SubChannelAdBreakBegin: {
-			Version:  "1",
-			EventGen: zeroPtrGen[EventChannelAdBreakBegin](),
-		},
-		SubChannelWarningAcknowledge: {
-			Version:  "1",
-			EventGen: zeroPtrGen[EventChannelWarningAcknowledge](),
-		},
-		SubChannelWarningSend: {
-			Version:  "1",
-			EventGen: zeroPtrGen[EventChannelWarningSend](),
-		},
-		SubChannelUnbanRequestCreate: {
-			Version:  "1",
-			EventGen: zeroPtrGen[EventChannelUnbanRequestCreate](),
-		},
-		SubChannelUnbanRequestResolve: {
-			Version:  "1",
-			EventGen: zeroPtrGen[EventChannelUnbanRequestResolve](),
-=======
 		SubChannelModerate: {
 			Version:  "2",
 			EventGen: zeroPtrGen[EventChannelModerate](),
@@ -400,7 +377,26 @@
 		SubUserWhisperMessage: {
 			Version:  "1",
 			EventGen: zeroPtrGen[EventUserWhisperMessage](),
->>>>>>> 741ab196
+    },
+		SubChannelAdBreakBegin: {
+			Version:  "1",
+			EventGen: zeroPtrGen[EventChannelAdBreakBegin](),
+		},
+		SubChannelWarningAcknowledge: {
+			Version:  "1",
+			EventGen: zeroPtrGen[EventChannelWarningAcknowledge](),
+		},
+		SubChannelWarningSend: {
+			Version:  "1",
+			EventGen: zeroPtrGen[EventChannelWarningSend](),
+		},
+		SubChannelUnbanRequestCreate: {
+			Version:  "1",
+			EventGen: zeroPtrGen[EventChannelUnbanRequestCreate](),
+		},
+		SubChannelUnbanRequestResolve: {
+			Version:  "1",
+			EventGen: zeroPtrGen[EventChannelUnbanRequestResolve](),
 		},
 	}
 )
