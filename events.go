package twitch

import (
	"math"
	"time"
)

type User struct {
	UserID    string `json:"user_id"`
	UserLogin string `json:"user_login"`
	UserName  string `json:"user_name"`
}

type Broadcaster struct {
	BroadcasterUserId    string `json:"broadcaster_user_id"`
	BroadcasterUserLogin string `json:"broadcaster_user_login"`
	BroadcasterUserName  string `json:"broadcaster_user_name"`
}

type Moderator struct {
	ModeratorUserId    string `json:"moderator_user_id"`
	ModeratorUserLogin string `json:"moderator_user_login"`
	ModeratorUserName  string `json:"moderator_user_name"`
}

<<<<<<< HEAD
type Target struct {
	TargetUserId    string `json:"target_user_id"`
	TargetUserLogin string `json:"target_user_login"`
	TargetUserName  string `json:"target_user_name"`
}

=======
>>>>>>> 39f2dfbf
type SourceBroadcaster struct {
	SourceBroadcasterUserId    string `json:"source_broadcaster_user_id"`
	SourceBroadcasterUserLogin string `json:"source_broadcaster_user_login"`
	SourceBroadcasterUserName  string `json:"source_broadcaster_user_name"`
}

<<<<<<< HEAD
type Chatter struct {
	ChatterUserId    string `json:"chatter_user_id"`
	ChatterUserLogin string `json:"chatter_user_login"`
	ChatterUserName  string `json:"chatter_user_name"`
}

type HostBroadcaster struct {
	HostBroadcasterUserId    string `json:"host_broadcaster_user_id"`
	HostBroadcasterUserLogin string `json:"host_broadcaster_user_login"`
	HostBroadcasterUserName  string `json:"host_broadcaster_user_name"`
=======
type Ban struct {
	User
	Reason *string `json:"reason,omitempty"`
}

type Timeout struct {
	Ban
	ExpiresAt time.Time `json:"expires_at"`
}

type Raid struct {
	User
	ViewerCount int `json:"viewer_count"`
}

type DeletedMessage struct {
	User
	MessageId   string `json:"message_id"`
	MessageBody string `json:"message_body"`
}

type AutomodTerms struct {
	Action      string   `json:"action"`
	List        string   `json:"list"`
	Terms       []string `json:"terms"`
	FromAutomod bool     `json:"from_automod"`
}

type UnbanRequest struct {
	User
	IsApproved       bool   `json:"is_approved"`
	ModeratorMessage string `json:"moderator_message"`
}

type Followers struct {
	FollowDurationMinutes int `json:"follow_duration_minutes"`
}

type SlowMode struct {
	WaitTimeSeconds int `json:"wait_time_seconds"`
}

type Warning struct {
	User
	Reason         string   `json:"reason"`
	ChatRulesCited []string `json:"chat_rules_cited"`
>>>>>>> 39f2dfbf
}

type EventChannelUpdate struct {
	Broadcaster

	Title                       string   `json:"title"`
	Language                    string   `json:"language"`
	CategoryID                  string   `json:"category_id"`
	CategoryName                string   `json:"category_name"`
	ContentClassificationLabels []string `json:"content_classification_labels"`
}

type EventChannelFollow struct {
	User
	Broadcaster

	FollowedAt time.Time `json:"followed_at"`
}

type EventChannelSubscribe struct {
	User
	Broadcaster

	Tier   string `json:"tier"`
	IsGift bool   `json:"is_gift"`
}

type EventChannelSubscriptionEnd struct {
	User
	Broadcaster

	Tier   string `json:"tier"`
	IsGift bool   `json:"is_gift"`
}

type EventChannelSubscriptionGift struct {
	User
	Broadcaster

	Total           int    `json:"total"`
	Tier            string `json:"tier"`
	CumulativeTotal int    `json:"cumulative_total"`
	IsAnonymous     bool   `json:"is_anonymous"`
}

type Emote struct {
	ID    string `json:"id"`
	Begin int    `json:"begin"`
	End   int    `json:"end"`
}

type Message struct {
	Text   string  `json:"text"`
	Emotes []Emote `json:"emotes"`
}

type EventChannelSubscriptionMessage struct {
	User
	Broadcaster

	Tier             string  `json:"tier"`
	Message          Message `json:"message"`
	CumulativeMonths int     `json:"cumulative_months"`
	StreakMonths     int     `json:"streak_months"`
	DurationMonths   int     `json:"duration_months"`
}

type EventChannelCheer struct {
	User
	Broadcaster

	Message     string `json:"message"`
	Bits        int    `json:"bits"`
	IsAnonymous bool   `json:"is_anonymous"`
}

type EventChannelRaid struct {
	FromBroadcasterUserId    string `json:"from_broadcaster_user_id"`
	FromBroadcasterUserLogin string `json:"from_broadcaster_user_login"`
	FromBroadcasterUserName  string `json:"from_broadcaster_user_name"`
	ToBroadcasterUserId      string `json:"to_broadcaster_user_id"`
	ToBroadcasterUserLogin   string `json:"to_broadcaster_user_login"`
	ToBroadcasterUserName    string `json:"to_broadcaster_user_name"`
	Viewers                  int    `json:"viewers"`
}

type EventChannelBan struct {
	User
	Broadcaster
	Moderator

	Reason      string `json:"reason"`
	BannedAt    string `json:"banned_at"`
	EndsAt      string `json:"ends_at"`
	IsPermanent bool   `json:"is_permanent"`
}

type EventChannelUnban struct {
	User
	Broadcaster
	Moderator
}

type EventChannelModeratorAdd struct {
	Broadcaster
	User
}

type EventChannelModeratorRemove struct {
	Broadcaster
	User
}

type MaxChannelPointsPerStream struct {
	IsEnabled bool `json:"is_enabled"`
	Value     int  `json:"value"`
}

type Image struct {
	Url1x string `json:"url_1x"`
	Url2x string `json:"url_2x"`
	Url4x string `json:"url_4x"`
}

type GlobalCooldown struct {
	IsEnabled bool `json:"is_enabled"`
	Seconds   int  `json:"seconds"`
}

type EventChannelChannelPointsCustomRewardAdd struct {
	Broadcaster

	ID                                string                    `json:"id"`
	IsEnabled                         bool                      `json:"is_enabled"`
	IsPaused                          bool                      `json:"is_paused"`
	IsInStock                         bool                      `json:"is_in_stock"`
	Title                             string                    `json:"title"`
	Cost                              int                       `json:"cost"`
	Prompt                            string                    `json:"prompt"`
	IsUserInputRequired               bool                      `json:"is_user_input_required"`
	ShouldRedemptionsSkipRequestQueue bool                      `json:"should_redemptions_skip_request_queue"`
	MaxPerStream                      MaxChannelPointsPerStream `json:"max_per_stream"`
	MaxPerUserPerStream               MaxChannelPointsPerStream `json:"max_per_user_per_stream"`
	BackgroundColor                   string                    `json:"background_color"`
	Image                             Image                     `json:"image"`
	DefaultImage                      Image                     `json:"default_image"`
	GlobalCooldown                    GlobalCooldown            `json:"global_cooldown"`
	CooldownExpiresAt                 time.Time                 `json:"cooldown_expires_at"`
	RedemptionsRedeemedCurrentStream  int                       `json:"redemptions_redeemed_current_stream"`
}

type EventChannelChannelPointsCustomRewardUpdate EventChannelChannelPointsCustomRewardAdd

type EventChannelChannelPointsCustomRewardRemove EventChannelChannelPointsCustomRewardAdd

type ChannelPointReward struct {
	ID     string `json:"id"`
	Title  string `json:"title"`
	Cost   int    `json:"cost"`
	Prompt string `json:"prompt"`
}

type EventChannelChannelPointsCustomRewardRedemptionAdd struct {
	Broadcaster
	User

	ID         string             `json:"id"`
	UserInput  string             `json:"user_input"`
	Status     string             `json:"status"`
	Reward     ChannelPointReward `json:"reward"`
	RedeemedAt time.Time          `json:"redeemed_at"`
}

type EventChannelChannelPointsCustomRewardRedemptionUpdate EventChannelChannelPointsCustomRewardRedemptionAdd

type PollChoice struct {
	ID                string `json:"id"`
	Title             string `json:"title"`
	BitsVotes         int    `json:"bits_votes"`
	ChannelPointVotes int    `json:"channel_points_votes"`
	Votes             int    `json:"votes"`
}

type PollVoting struct {
	IsEnabled     bool `json:"is_enabled"`
	AmountPerVote int  `json:"amount_per_vote"`
}

type EventChannelPollBegin struct {
	Broadcaster

	ID                  string       `json:"id"`
	Title               string       `json:"title"`
	Choices             []PollChoice `json:"choices"`
	BitsVoting          PollVoting   `json:"bits_voting"`
	ChannelPointsVoting PollVoting   `json:"channel_points_voting"`
	StartedAt           time.Time    `json:"started_at"`
	EndsAt              time.Time    `json:"ends_at"`
}

type EventChannelPollProgress EventChannelPollBegin

type EventChannelPollEnd struct {
	EventChannelPollBegin

	Status string `json:"status"`
}

type TopPredictor struct {
	User

	ChannelPointsWon  int `json:"channel_points_won"`
	ChannelPointsUsed int `json:"channel_points_used"`
}

type PredictionOutcome struct {
	ID            string         `json:"id"`
	Title         string         `json:"title"`
	Color         string         `json:"color"`
	Users         int            `json:"users"`
	ChannelPoints int            `json:"channel_points"`
	TopPredictors []TopPredictor `json:"top_predictors"`
}

type EventChannelPredictionBegin struct {
	Broadcaster

	ID        string              `json:"id"`
	Title     string              `json:"title"`
	Outcomes  []PredictionOutcome `json:"outcomes"`
	StartedAt time.Time           `json:"started_at"`
	LocksAt   time.Time           `json:"locks_at"`
}

type EventChannelPredictionProgress EventChannelPredictionBegin

type EventChannelPredictionLock EventChannelPredictionBegin

type EventChannelPredictionEnd struct {
	Broadcaster

	ID               string              `json:"id"`
	Title            string              `json:"title"`
	WinningOutcomeID string              `json:"winning_outcome_id"`
	Outcomes         []PredictionOutcome `json:"outcomes"`
	Status           string              `json:"status"`
	StartedAt        time.Time           `json:"started_at"`
	EndedAt          time.Time           `json:"ended_at"`
}

type DropEntitlement struct {
	User

	OrganizationId string    `json:"organization_id"`
	CategoryId     string    `json:"category_id"`
	CategoryName   string    `json:"category_name"`
	CampaignId     string    `json:"campaign_id"`
	EntitlementId  string    `json:"entitlement_id"`
	BenefitId      string    `json:"benefit_id"`
	CreatedAt      time.Time `json:"created_at"`
}

type EventDropEntitlementGrant struct {
	ID   string          `json:"id"`
	Data DropEntitlement `json:"data"`
}

type ExtensionProduct struct {
	Name          string `json:"name"`
	Bits          int    `json:"bits"`
	SKU           string `json:"sku"`
	InDevelopment bool   `json:"in_development"`
}

type EventExtensionBitsTransactionCreate struct {
	Broadcaster
	User

	ID                string           `json:"id"`
	ExtensionClientID string           `json:"extension_client_id"`
	Product           ExtensionProduct `json:"product"`
}

type EventChannelGoalBegin struct {
	Broadcaster

	ID                 string    `json:"id"`
	CharityName        string    `json:"charity_name"`
	CharityDescription string    `json:"charity_description"`
	CharityLogo        string    `json:"charity_logo"`
	CharityWebsite     string    `json:"charity_website"`
	CurrentAmount      int       `json:"current_amount"`
	TargetAmount       int       `json:"target_amount"`
	StoppedAt          time.Time `json:"stopped_at"`
}

type EventChannelGoalProgress EventChannelGoalBegin

type EventChannelGoalEnd EventChannelGoalBegin

type HypeTrainContribution struct {
	User

	Type  string `json:"type"`
	Total int    `json:"total"`
}

type EventChannelHypeTrainBegin struct {
	Broadcaster

	Id               string                  `json:"id"`
	Total            int                     `json:"total"`
	Progress         int                     `json:"progress"`
	Goal             int                     `json:"goal"`
	TopContributions []HypeTrainContribution `json:"top_contributions"`
	LastContribution HypeTrainContribution   `json:"last_contribution"`
	Level            int                     `json:"level"`
	StartedAt        time.Time               `json:"started_at"`
	ExpiresAt        time.Time               `json:"expires_at"`
}

type EventChannelHypeTrainProgress struct {
	EventChannelHypeTrainBegin

	Level int `json:"level"`
}

type EventChannelHypeTrainEnd struct {
	Broadcaster

	Id               string                  `json:"id"`
	Level            int                     `json:"level"`
	Total            int                     `json:"total"`
	TopContributions []HypeTrainContribution `json:"top_contributions"`
	StartedAt        time.Time               `json:"started_at"`
	ExpiresAt        time.Time               `json:"expires_at"`
	CooldownEndsAt   time.Time               `json:"cooldown_ends_at"`
}

type EventStreamOnline struct {
	Broadcaster

	Id        string    `json:"id"`
	Type      string    `json:"type"`
	StartedAt time.Time `json:"started_at"`
}

type EventStreamOffline Broadcaster

type EventUserAuthorizationGrant struct {
	User

	ClientID string `json:"client_id"`
}

type EventUserAuthorizationRevoke EventUserAuthorizationGrant

type EventUserUpdate struct {
	User

	Email         string `json:"email"`
	EmailVerified bool   `json:"email_verified"`
	Description   string `json:"description"`
}

type GoalAmount struct {
	Value         int    `json:"value"`
	DecimalPlaces int    `json:"decimal_places"`
	Currency      string `json:"currency"`
}

func (a GoalAmount) Amount() float64 {
	return float64(a.Value) / math.Pow10(a.DecimalPlaces)
}

type BaseCharity struct {
	Broadcaster
	User

	CharityName        string `json:"charity_name"`
	CharityDescription string `json:"charity_description"`
	CharityLogo        string `json:"charity_logo"`
	CharityWebsite     string `json:"charity_website"`
}

type EventChannelCharityCampaignDonate struct {
	BaseCharity

	Amount GoalAmount `json:"amount"`
}

type EventChannelCharityCampaignProgress struct {
	BaseCharity

	CurrentAmount GoalAmount `json:"current_amount"`
	TargetAmount  GoalAmount `json:"target_amount"`
}

type EventChannelCharityCampaignStart struct {
	EventChannelCharityCampaignProgress

	StartedAt time.Time `json:"started_at"`
}

type EventChannelCharityCampaignStop struct {
	EventChannelCharityCampaignProgress

	StoppedAt time.Time `json:"stopped_at"`
}

type EventChannelShieldModeBegin struct {
	Broadcaster
	Moderator

	StartedAt time.Time `json:"started_at"`
	StoppedAt time.Time `json:"stopped_at"`
}

type EventChannelShieldModeEnd EventChannelShieldModeBegin

type EventChannelShoutoutCreate struct {
	Broadcaster
	Moderator

	ToBroadcasterUserId    string    `json:"to_broadcaster_user_id"`
	ToBroadcasterUserLogin string    `json:"to_broadcaster_user_login"`
	ToBroadcasterUserName  string    `json:"to_broadcaster_user_name"`
	StartedAt              time.Time `json:"started_at"`
	ViewerCount            int       `json:"viewer_count"`
	CooldownEndsAt         time.Time `json:"cooldown_ends_at"`
	TargetCooldownEndsAt   time.Time `json:"target_cooldown_ends_at"`
}

type EventChannelShoutoutReceive struct {
	Broadcaster
	Moderator

	FromBroadcasterUserId    string    `json:"from_broadcaster_user_id"`
	FromBroadcasterUserLogin string    `json:"from_broadcaster_user_login"`
	FromBroadcasterUserName  string    `json:"from_broadcaster_user_name"`
	ViewerCount              int       `json:"viewer_count"`
	StartedAt                time.Time `json:"started_at"`
}

<<<<<<< HEAD
type ChatMessageFragmentCheermote struct {
	Prefix string `json:"prefix"`
	Bits   int    `json:"bits"`
	Tier   int    `json:"tier"`
}

type ChatMessageFragmentEmote struct {
	Id         string   `json:"id"`
	EmoteSetId string   `json:"emote_set_id"`
	OwnerId    string   `json:"owner_id"`
	Format     []string `json:"format"`
}

type ChatMessageFragmentMention User

type ChatMessageFragment struct {
	Type      string                        `json:"type"`
	Text      string                        `json:"text"`
	Cheermote *ChatMessageFragmentCheermote `json:"cheermote,omitempty"`
	Emote     *ChatMessageFragmentEmote     `json:"emote,omitempty"`
	Mention   *ChatMessageFragmentMention   `json:"mention,omitempty"`
}

type ChatMessage struct {
	Text      string                `json:"text"`
	Fragments []ChatMessageFragment `json:"fragments"`
}

type EventAutomodMessageHold struct {
	Broadcaster
	User

	MessageId string      `json:"message_id"`
	Message   ChatMessage `json:"message"`
	Level     int         `json:"level"`
	Category  string      `json:"category"`
	HeldAt    time.Time   `json:"held_at"`
}

type EventAutomodMessageUpdate struct {
	Broadcaster
	User
	Moderator

	MessageId string      `json:"message_id"`
	Message   ChatMessage `json:"message"`
	Level     int         `json:"level"`
	Category  string      `json:"category"`
	Status    string      `json:"status"`
	HeldAt    time.Time   `json:"held_at"`
}

type EventAutomodSettingsUpdate struct {
	Broadcaster
	Moderator

	OverallLevel            *int `json:"overall_level"`
	Disability              int  `json:"disability"`
	Aggression              int  `json:"aggression"`
	SexualitySexOrGender    int  `json:"sexuality_sex_or_gender"`
	Misogyny                int  `json:"misogyny"`
	Bullying                int  `json:"bullying"`
	Swearing                int  `json:"swearing"`
	RaceEthnicityOrReligion int  `json:"race_ethnicity_or_religion"`
	SexBasedTerms           int  `json:"sex_based_terms"`
}

type EventAutomodTermsUpdate struct {
	Broadcaster
	Moderator

	Action      string   `json:"action"`
	FromAutomod bool     `json:"from_automod"`
	Terms       []string `json:"terms"`
}

type EventChannelChatUserMessageHold struct {
	Broadcaster
	User

	MessageId string      `json:"message_id"`
	Message   ChatMessage `json:"message"`
}

type EventChannelChatUserMessageUpdate struct {
	Broadcaster
	User

	Status    string      `json:"status"`
	MessageId string      `json:"message_id"`
	Message   ChatMessage `json:"message"`
}

type EventChannelChatClear Broadcaster

type EventChannelChatClearUserMessages struct {
	Broadcaster
	Target
}

type ChatMessageUserBadge struct {
	SetId string `json:"set_id"`
	Id    string `json:"id"`
	Info  string `json:"info"`
}

type ChatMessageCheer struct {
	Bits int `json:"bits"`
}

type ChatMessageReply struct {
	ParentMessageId   string `json:"parent_message_id"`
	ParentMessageBody string `json:"parent_message_body"`
	ParentUserId      string `json:"parent_user_id"`
	ParentUserName    string `json:"parent_user_name"`
	ParentUserLogin   string `json:"parent_user_login"`
	ThreadMessageId   string `json:"thread_message_id"`
	ThreadUserId      string `json:"thread_user_id"`
	ThreadUserName    string `json:"thread_user_name"`
	ThreadUserLogin   string `json:"thread_user_login"`
}

type EventChannelChatMessage struct {
	Broadcaster
	SourceBroadcaster
	Chatter

	MessageId                   string                  `json:"message_id"`
	SourceMessageId             string                  `json:"source_message_id"`
	Message                     ChatMessage             `json:"message"`
	Color                       string                  `json:"color"`
	Badges                      []ChatMessageUserBadge  `json:"badges"`
	SourceBadges                *[]ChatMessageUserBadge `json:"source_badges,omitempty"`
	MessageType                 string                  `json:"message_type"`
	Cheer                       *ChatMessageCheer       `json:"cheer,omitempty"`
	Reply                       *ChatMessageReply       `json:"reply,omitempty"`
	ChannelPointsCustomRewardId string                  `json:"channel_points_custom_reward_id"`
	ChannelPointsAnimationId    string                  `json:"channel_points_animation_id"`
}

type EventChannelChatMessageDelete struct {
	Broadcaster
	Target

	MessageId string `json:"message_id"`
}

type ChatNotificationSub struct {
	SubTier        string `json:"sub_tier"`
	IsPrime        bool   `json:"is_prime"`
	DurationMonths int    `json:"duration_months"`
}

type ChatNotificationResub struct {
	CumulativeMonths  int    `json:"cumulative_months"`
	DurationMonths    int    `json:"duration_months"`
	StreakMonths      int    `json:"streak_months"`
	SubTier           string `json:"sub_tier"`
	IsPrime           bool   `json:"is_prime"`
	IsGift            bool   `json:"is_gift"`
	GifterIsAnonymous bool   `json:"gifter_is_anonymous"`
	GifterUserId      string `json:"gifter_user_id"`
	GifterUserName    string `json:"gifter_user_name"`
	GifterUserLogin   string `json:"gifter_user_login"`
}

type ChatNotificationSubGift struct {
	DurationMonths     int    `json:"duration_months"`
	CumulativeTotal    int    `json:"cumulative_total"`
	RecipientUserId    string `json:"recipient_user_id"`
	RecipientUserName  string `json:"recipient_user_name"`
	RecipientUserLogin string `json:"recipient_user_login"`
	SubTier            string `json:"sub_tier"`
	CommunityGiftId    string `json:"community_gift_id"`
}

type ChatNotificationCommunitySubGift struct {
	Id              string `json:"id"`
	Total           int    `json:"total"`
	SubTier         string `json:"sub_tier"`
	CumulativeTotal int    `json:"cumulative_total"`
}

type ChatNotificationGiftPaidUpgrade struct {
	GifterIsAnonymous bool   `json:"gifter_is_anonymous"`
	GifterUserId      string `json:"gifter_user_id"`
	GifterUserName    string `json:"gifter_user_name"`
}

type ChatNotificationPrimePaidUpgrade struct {
	SubTier string `json:"sub_tier"`
}

type ChatNotificationPayItForward struct {
	GifterIsAnonymous bool   `json:"gifter_is_anonymous"`
	GifterUserId      string `json:"gifter_user_id"`
	GifterUserName    string `json:"gifter_user_name"`
	GifterUserLogin   string `json:"gifter_user_login"`
}

type ChatNotificationRaid struct {
	User

	ViewerCount     string `json:"viewer_count"`
	ProfileImageUrl string `json:"profile_image_url"`
}

type ChatNotificationUnraid struct{}

type ChatNotificationAnnouncement struct {
	Color string `json:"color"`
}

type ChatNotificationBitsBadgeTier struct {
	Tier int `json:"tier"`
}

type ChatNotificationCharityDonationAmount struct {
	Value        int    `json:"value"`
	DecimalPlace int    `json:"decimal_place"`
	Currency     string `json:"currency"`
}

type ChatNotificationCharityDonation struct {
	CharityName string                                `json:"charity_name"`
	Amount      ChatNotificationCharityDonationAmount `json:"amount"`
}

type EventChannelChatNotification struct {
	Broadcaster
	SourceBroadcaster
	Chatter

	ChatterIsAnonymous bool                    `json:"chatter_is_anonymous"`
	Color              string                  `json:"color"`
	Badges             []ChatMessageUserBadge  `json:"badges"`
	SourceBadges       *[]ChatMessageUserBadge `json:"source_badges"`
	SystemMessage      string                  `json:"system_message"`
	MessageId          string                  `json:"message_id"`
	SourceMessageId    string                  `json:"source_message_id"`
	Message            ChatMessage             `json:"message"`

	NoticeType       string                            `json:"notice_type"`
	Sub              *ChatNotificationSub              `json:"sub,omitempty"`
	Resub            *ChatNotificationResub            `json:"resub,omitempty"`
	SubGift          *ChatNotificationSubGift          `json:"sub_gift,omitempty"`
	CommunitySubGift *ChatNotificationCommunitySubGift `json:"community_sub_gift,omitempty"`
	GiftPaidUpgrade  *ChatNotificationGiftPaidUpgrade  `json:"gift_paid_upgrade,omitempty"`
	PrimePaidUpgrade *ChatNotificationPrimePaidUpgrade `json:"prime_paid_upgrade,omitempty"`
	PayItForward     *ChatNotificationPayItForward     `json:"pay_it_forward,omitempty"`
	Raid             *ChatNotificationRaid             `json:"raid,omitempty"`
	Unraid           *ChatNotificationUnraid           `json:"unraid,omitempty"`
	Announcement     *ChatNotificationAnnouncement     `json:"announcement,omitempty"`
	BitsBadgeTier    *ChatNotificationBitsBadgeTier    `json:"bits_badge_tier,omitempty"`
	CharityDonation  *ChatNotificationCharityDonation  `json:"charity_donation,omitempty"`

	SharedChatSub              *ChatNotificationSub              `json:"shared_chat_sub,omitempty"`
	SharedChatResub            *ChatNotificationResub            `json:"shared_chat_resub,omitempty"`
	SharedChatSubGift          *ChatNotificationSubGift          `json:"shared_chat_sub_gift,omitempty"`
	SharedChatCommunitySubGift *ChatNotificationCommunitySubGift `json:"shared_chat_community_sub_gift,omitempty"`
	SharedChatGiftPaidUpgrade  *ChatNotificationGiftPaidUpgrade  `json:"shared_chat_gift_paid_upgrade,omitempty"`
	SharedChatPrimePaidUpgrade *ChatNotificationPrimePaidUpgrade `json:"shared_chat_prime_paid_upgrade,omitempty"`
	SharedChatPayItForward     *ChatNotificationPayItForward     `json:"shared_chat_pay_it_forward,omitempty"`
	SharedChatRaid             *ChatNotificationRaid             `json:"shared_chat_raid,omitempty"`
	SharedChatAnnouncement     *ChatNotificationAnnouncement     `json:"shared_chat_announcement,omitempty"`
}

type EventChannelChatSettingsUpdate struct {
	Broadcaster

	EmoteMode                   bool `json:"emote_mode"`
	FollowerMode                bool `json:"follower_mode"`
	FollowerModeDurationMinutes int  `json:"follower_mode_duration_minutes"`
	SlowMode                    bool `json:"slow_mode"`
	SlowModeWaitTimeSeconds     int  `json:"slow_mode_wait_time_seconds"`
	SubscriberMode              bool `json:"subscriber_mode"`
	UniqueChatMode              bool `json:"unique_chat_mode"`
}

type SuspiciousUserChatMessage struct {
	ChatMessage

	MessageId string `json:"message_id"`
}

type EventChannelSuspiciousUserMessage struct {
	Broadcaster
	User

	LowTrustStatus       string                    `json:"low_trust_status"`
	SharedBanChannelIds  []string                  `json:"shared_ban_channel_ids"`
	Types                []string                  `json:"types"`
	BanEvasionEvaluation string                    `json:"ban_evasion_evaluation"`
	Message              SuspiciousUserChatMessage `json:"message"`
}

type EventChannelSuspiciousUserUpdate struct {
	Broadcaster
	Moderator
	User

	LowTrustStatus string `json:"low_trust_status"`
}

type EventChannelSharedChatBegin struct {
	Broadcaster
	HostBroadcaster

	SessionId    string        `json:"session_id"`
	Participants []Broadcaster `json:"participants"`
}

type EventChannelSharedChatUpdate EventChannelSharedChatBegin

type EventChannelSharedChatEnd struct {
	Broadcaster
	HostBroadcaster

	SessionId string `json:"session_id"`
}

type UserWhisper struct {
	Text string `json:"text"`
}

type EventUserWhisperMessage struct {
	FromUserId    string      `json:"from_user_id"`
	FromUserLogin string      `json:"from_user_login"`
	FromUserName  string      `json:"from_user_name"`
	ToUserId      string      `json:"to_user_id"`
	ToUserLogin   string      `json:"to_user_login"`
	ToUserName    string      `json:"to_user_name"`
	WhisperId     string      `json:"whisper_id"`
	Whisper       UserWhisper `json:"whisper"`
=======
type EventChannelModerate struct {
	Broadcaster
	SourceBroadcaster
	Moderator

	Action              string          `json:"action"`
	Followers           *Followers      `json:"followers,omitempty"`
	Slow                *SlowMode       `json:"slow,omitempty"`
	Vip                 *User           `json:"vip,omitempty"`
	Unvip               *User           `json:"unvip,omitempty"`
	Mod                 *User           `json:"mod,omitempty"`
	Unmod               *User           `json:"unmod,omitempty"`
	Ban                 *Ban            `json:"ban,omitempty"`
	Unban               *User           `json:"unban,omitempty"`
	Timeout             *Timeout        `json:"timeout,omitempty"`
	Untimeout           *User           `json:"untimeout,omitempty"`
	Raid                *Raid           `json:"raid,omitempty"`
	Unraid              *User           `json:"unraid,omitempty"`
	Delete              *DeletedMessage `json:"delete,omitempty"`
	AutomodTerms        *AutomodTerms   `json:"automod_terms,omitempty"`
	UnbanRequest        *UnbanRequest   `json:"unban_request,omitempty"`
	Warn                *Warning        `json:"warn,omitempty"`
	SharedChatBan       *Ban            `json:"shared_chat_ban,omitempty"`
	SharedChatUnban     *User           `json:"shared_chat_unban,omitempty"`
	SharedChatTimeout   *Timeout        `json:"shared_chat_timeout,omitempty"`
	SharedChatuntimeout *User           `json:"shared_chat_untimeout,omitempty"`
	SharedChatDelete    *DeletedMessage `json:"shared_chat_delete,omitempty"`
>>>>>>> 39f2dfbf
}<|MERGE_RESOLUTION|>--- conflicted
+++ resolved
@@ -23,22 +23,18 @@
 	ModeratorUserName  string `json:"moderator_user_name"`
 }
 
-<<<<<<< HEAD
 type Target struct {
 	TargetUserId    string `json:"target_user_id"`
 	TargetUserLogin string `json:"target_user_login"`
 	TargetUserName  string `json:"target_user_name"`
 }
 
-=======
->>>>>>> 39f2dfbf
 type SourceBroadcaster struct {
 	SourceBroadcasterUserId    string `json:"source_broadcaster_user_id"`
 	SourceBroadcasterUserLogin string `json:"source_broadcaster_user_login"`
 	SourceBroadcasterUserName  string `json:"source_broadcaster_user_name"`
 }
 
-<<<<<<< HEAD
 type Chatter struct {
 	ChatterUserId    string `json:"chatter_user_id"`
 	ChatterUserLogin string `json:"chatter_user_login"`
@@ -49,7 +45,8 @@
 	HostBroadcasterUserId    string `json:"host_broadcaster_user_id"`
 	HostBroadcasterUserLogin string `json:"host_broadcaster_user_login"`
 	HostBroadcasterUserName  string `json:"host_broadcaster_user_name"`
-=======
+}
+
 type Ban struct {
 	User
 	Reason *string `json:"reason,omitempty"`
@@ -96,7 +93,6 @@
 	User
 	Reason         string   `json:"reason"`
 	ChatRulesCited []string `json:"chat_rules_cited"`
->>>>>>> 39f2dfbf
 }
 
 type EventChannelUpdate struct {
@@ -541,342 +537,6 @@
 	StartedAt                time.Time `json:"started_at"`
 }
 
-<<<<<<< HEAD
-type ChatMessageFragmentCheermote struct {
-	Prefix string `json:"prefix"`
-	Bits   int    `json:"bits"`
-	Tier   int    `json:"tier"`
-}
-
-type ChatMessageFragmentEmote struct {
-	Id         string   `json:"id"`
-	EmoteSetId string   `json:"emote_set_id"`
-	OwnerId    string   `json:"owner_id"`
-	Format     []string `json:"format"`
-}
-
-type ChatMessageFragmentMention User
-
-type ChatMessageFragment struct {
-	Type      string                        `json:"type"`
-	Text      string                        `json:"text"`
-	Cheermote *ChatMessageFragmentCheermote `json:"cheermote,omitempty"`
-	Emote     *ChatMessageFragmentEmote     `json:"emote,omitempty"`
-	Mention   *ChatMessageFragmentMention   `json:"mention,omitempty"`
-}
-
-type ChatMessage struct {
-	Text      string                `json:"text"`
-	Fragments []ChatMessageFragment `json:"fragments"`
-}
-
-type EventAutomodMessageHold struct {
-	Broadcaster
-	User
-
-	MessageId string      `json:"message_id"`
-	Message   ChatMessage `json:"message"`
-	Level     int         `json:"level"`
-	Category  string      `json:"category"`
-	HeldAt    time.Time   `json:"held_at"`
-}
-
-type EventAutomodMessageUpdate struct {
-	Broadcaster
-	User
-	Moderator
-
-	MessageId string      `json:"message_id"`
-	Message   ChatMessage `json:"message"`
-	Level     int         `json:"level"`
-	Category  string      `json:"category"`
-	Status    string      `json:"status"`
-	HeldAt    time.Time   `json:"held_at"`
-}
-
-type EventAutomodSettingsUpdate struct {
-	Broadcaster
-	Moderator
-
-	OverallLevel            *int `json:"overall_level"`
-	Disability              int  `json:"disability"`
-	Aggression              int  `json:"aggression"`
-	SexualitySexOrGender    int  `json:"sexuality_sex_or_gender"`
-	Misogyny                int  `json:"misogyny"`
-	Bullying                int  `json:"bullying"`
-	Swearing                int  `json:"swearing"`
-	RaceEthnicityOrReligion int  `json:"race_ethnicity_or_religion"`
-	SexBasedTerms           int  `json:"sex_based_terms"`
-}
-
-type EventAutomodTermsUpdate struct {
-	Broadcaster
-	Moderator
-
-	Action      string   `json:"action"`
-	FromAutomod bool     `json:"from_automod"`
-	Terms       []string `json:"terms"`
-}
-
-type EventChannelChatUserMessageHold struct {
-	Broadcaster
-	User
-
-	MessageId string      `json:"message_id"`
-	Message   ChatMessage `json:"message"`
-}
-
-type EventChannelChatUserMessageUpdate struct {
-	Broadcaster
-	User
-
-	Status    string      `json:"status"`
-	MessageId string      `json:"message_id"`
-	Message   ChatMessage `json:"message"`
-}
-
-type EventChannelChatClear Broadcaster
-
-type EventChannelChatClearUserMessages struct {
-	Broadcaster
-	Target
-}
-
-type ChatMessageUserBadge struct {
-	SetId string `json:"set_id"`
-	Id    string `json:"id"`
-	Info  string `json:"info"`
-}
-
-type ChatMessageCheer struct {
-	Bits int `json:"bits"`
-}
-
-type ChatMessageReply struct {
-	ParentMessageId   string `json:"parent_message_id"`
-	ParentMessageBody string `json:"parent_message_body"`
-	ParentUserId      string `json:"parent_user_id"`
-	ParentUserName    string `json:"parent_user_name"`
-	ParentUserLogin   string `json:"parent_user_login"`
-	ThreadMessageId   string `json:"thread_message_id"`
-	ThreadUserId      string `json:"thread_user_id"`
-	ThreadUserName    string `json:"thread_user_name"`
-	ThreadUserLogin   string `json:"thread_user_login"`
-}
-
-type EventChannelChatMessage struct {
-	Broadcaster
-	SourceBroadcaster
-	Chatter
-
-	MessageId                   string                  `json:"message_id"`
-	SourceMessageId             string                  `json:"source_message_id"`
-	Message                     ChatMessage             `json:"message"`
-	Color                       string                  `json:"color"`
-	Badges                      []ChatMessageUserBadge  `json:"badges"`
-	SourceBadges                *[]ChatMessageUserBadge `json:"source_badges,omitempty"`
-	MessageType                 string                  `json:"message_type"`
-	Cheer                       *ChatMessageCheer       `json:"cheer,omitempty"`
-	Reply                       *ChatMessageReply       `json:"reply,omitempty"`
-	ChannelPointsCustomRewardId string                  `json:"channel_points_custom_reward_id"`
-	ChannelPointsAnimationId    string                  `json:"channel_points_animation_id"`
-}
-
-type EventChannelChatMessageDelete struct {
-	Broadcaster
-	Target
-
-	MessageId string `json:"message_id"`
-}
-
-type ChatNotificationSub struct {
-	SubTier        string `json:"sub_tier"`
-	IsPrime        bool   `json:"is_prime"`
-	DurationMonths int    `json:"duration_months"`
-}
-
-type ChatNotificationResub struct {
-	CumulativeMonths  int    `json:"cumulative_months"`
-	DurationMonths    int    `json:"duration_months"`
-	StreakMonths      int    `json:"streak_months"`
-	SubTier           string `json:"sub_tier"`
-	IsPrime           bool   `json:"is_prime"`
-	IsGift            bool   `json:"is_gift"`
-	GifterIsAnonymous bool   `json:"gifter_is_anonymous"`
-	GifterUserId      string `json:"gifter_user_id"`
-	GifterUserName    string `json:"gifter_user_name"`
-	GifterUserLogin   string `json:"gifter_user_login"`
-}
-
-type ChatNotificationSubGift struct {
-	DurationMonths     int    `json:"duration_months"`
-	CumulativeTotal    int    `json:"cumulative_total"`
-	RecipientUserId    string `json:"recipient_user_id"`
-	RecipientUserName  string `json:"recipient_user_name"`
-	RecipientUserLogin string `json:"recipient_user_login"`
-	SubTier            string `json:"sub_tier"`
-	CommunityGiftId    string `json:"community_gift_id"`
-}
-
-type ChatNotificationCommunitySubGift struct {
-	Id              string `json:"id"`
-	Total           int    `json:"total"`
-	SubTier         string `json:"sub_tier"`
-	CumulativeTotal int    `json:"cumulative_total"`
-}
-
-type ChatNotificationGiftPaidUpgrade struct {
-	GifterIsAnonymous bool   `json:"gifter_is_anonymous"`
-	GifterUserId      string `json:"gifter_user_id"`
-	GifterUserName    string `json:"gifter_user_name"`
-}
-
-type ChatNotificationPrimePaidUpgrade struct {
-	SubTier string `json:"sub_tier"`
-}
-
-type ChatNotificationPayItForward struct {
-	GifterIsAnonymous bool   `json:"gifter_is_anonymous"`
-	GifterUserId      string `json:"gifter_user_id"`
-	GifterUserName    string `json:"gifter_user_name"`
-	GifterUserLogin   string `json:"gifter_user_login"`
-}
-
-type ChatNotificationRaid struct {
-	User
-
-	ViewerCount     string `json:"viewer_count"`
-	ProfileImageUrl string `json:"profile_image_url"`
-}
-
-type ChatNotificationUnraid struct{}
-
-type ChatNotificationAnnouncement struct {
-	Color string `json:"color"`
-}
-
-type ChatNotificationBitsBadgeTier struct {
-	Tier int `json:"tier"`
-}
-
-type ChatNotificationCharityDonationAmount struct {
-	Value        int    `json:"value"`
-	DecimalPlace int    `json:"decimal_place"`
-	Currency     string `json:"currency"`
-}
-
-type ChatNotificationCharityDonation struct {
-	CharityName string                                `json:"charity_name"`
-	Amount      ChatNotificationCharityDonationAmount `json:"amount"`
-}
-
-type EventChannelChatNotification struct {
-	Broadcaster
-	SourceBroadcaster
-	Chatter
-
-	ChatterIsAnonymous bool                    `json:"chatter_is_anonymous"`
-	Color              string                  `json:"color"`
-	Badges             []ChatMessageUserBadge  `json:"badges"`
-	SourceBadges       *[]ChatMessageUserBadge `json:"source_badges"`
-	SystemMessage      string                  `json:"system_message"`
-	MessageId          string                  `json:"message_id"`
-	SourceMessageId    string                  `json:"source_message_id"`
-	Message            ChatMessage             `json:"message"`
-
-	NoticeType       string                            `json:"notice_type"`
-	Sub              *ChatNotificationSub              `json:"sub,omitempty"`
-	Resub            *ChatNotificationResub            `json:"resub,omitempty"`
-	SubGift          *ChatNotificationSubGift          `json:"sub_gift,omitempty"`
-	CommunitySubGift *ChatNotificationCommunitySubGift `json:"community_sub_gift,omitempty"`
-	GiftPaidUpgrade  *ChatNotificationGiftPaidUpgrade  `json:"gift_paid_upgrade,omitempty"`
-	PrimePaidUpgrade *ChatNotificationPrimePaidUpgrade `json:"prime_paid_upgrade,omitempty"`
-	PayItForward     *ChatNotificationPayItForward     `json:"pay_it_forward,omitempty"`
-	Raid             *ChatNotificationRaid             `json:"raid,omitempty"`
-	Unraid           *ChatNotificationUnraid           `json:"unraid,omitempty"`
-	Announcement     *ChatNotificationAnnouncement     `json:"announcement,omitempty"`
-	BitsBadgeTier    *ChatNotificationBitsBadgeTier    `json:"bits_badge_tier,omitempty"`
-	CharityDonation  *ChatNotificationCharityDonation  `json:"charity_donation,omitempty"`
-
-	SharedChatSub              *ChatNotificationSub              `json:"shared_chat_sub,omitempty"`
-	SharedChatResub            *ChatNotificationResub            `json:"shared_chat_resub,omitempty"`
-	SharedChatSubGift          *ChatNotificationSubGift          `json:"shared_chat_sub_gift,omitempty"`
-	SharedChatCommunitySubGift *ChatNotificationCommunitySubGift `json:"shared_chat_community_sub_gift,omitempty"`
-	SharedChatGiftPaidUpgrade  *ChatNotificationGiftPaidUpgrade  `json:"shared_chat_gift_paid_upgrade,omitempty"`
-	SharedChatPrimePaidUpgrade *ChatNotificationPrimePaidUpgrade `json:"shared_chat_prime_paid_upgrade,omitempty"`
-	SharedChatPayItForward     *ChatNotificationPayItForward     `json:"shared_chat_pay_it_forward,omitempty"`
-	SharedChatRaid             *ChatNotificationRaid             `json:"shared_chat_raid,omitempty"`
-	SharedChatAnnouncement     *ChatNotificationAnnouncement     `json:"shared_chat_announcement,omitempty"`
-}
-
-type EventChannelChatSettingsUpdate struct {
-	Broadcaster
-
-	EmoteMode                   bool `json:"emote_mode"`
-	FollowerMode                bool `json:"follower_mode"`
-	FollowerModeDurationMinutes int  `json:"follower_mode_duration_minutes"`
-	SlowMode                    bool `json:"slow_mode"`
-	SlowModeWaitTimeSeconds     int  `json:"slow_mode_wait_time_seconds"`
-	SubscriberMode              bool `json:"subscriber_mode"`
-	UniqueChatMode              bool `json:"unique_chat_mode"`
-}
-
-type SuspiciousUserChatMessage struct {
-	ChatMessage
-
-	MessageId string `json:"message_id"`
-}
-
-type EventChannelSuspiciousUserMessage struct {
-	Broadcaster
-	User
-
-	LowTrustStatus       string                    `json:"low_trust_status"`
-	SharedBanChannelIds  []string                  `json:"shared_ban_channel_ids"`
-	Types                []string                  `json:"types"`
-	BanEvasionEvaluation string                    `json:"ban_evasion_evaluation"`
-	Message              SuspiciousUserChatMessage `json:"message"`
-}
-
-type EventChannelSuspiciousUserUpdate struct {
-	Broadcaster
-	Moderator
-	User
-
-	LowTrustStatus string `json:"low_trust_status"`
-}
-
-type EventChannelSharedChatBegin struct {
-	Broadcaster
-	HostBroadcaster
-
-	SessionId    string        `json:"session_id"`
-	Participants []Broadcaster `json:"participants"`
-}
-
-type EventChannelSharedChatUpdate EventChannelSharedChatBegin
-
-type EventChannelSharedChatEnd struct {
-	Broadcaster
-	HostBroadcaster
-
-	SessionId string `json:"session_id"`
-}
-
-type UserWhisper struct {
-	Text string `json:"text"`
-}
-
-type EventUserWhisperMessage struct {
-	FromUserId    string      `json:"from_user_id"`
-	FromUserLogin string      `json:"from_user_login"`
-	FromUserName  string      `json:"from_user_name"`
-	ToUserId      string      `json:"to_user_id"`
-	ToUserLogin   string      `json:"to_user_login"`
-	ToUserName    string      `json:"to_user_name"`
-	WhisperId     string      `json:"whisper_id"`
-	Whisper       UserWhisper `json:"whisper"`
-=======
 type EventChannelModerate struct {
 	Broadcaster
 	SourceBroadcaster
@@ -904,5 +564,340 @@
 	SharedChatTimeout   *Timeout        `json:"shared_chat_timeout,omitempty"`
 	SharedChatuntimeout *User           `json:"shared_chat_untimeout,omitempty"`
 	SharedChatDelete    *DeletedMessage `json:"shared_chat_delete,omitempty"`
->>>>>>> 39f2dfbf
+}
+
+type ChatMessageFragmentCheermote struct {
+	Prefix string `json:"prefix"`
+	Bits   int    `json:"bits"`
+	Tier   int    `json:"tier"`
+}
+
+type ChatMessageFragmentEmote struct {
+	Id         string   `json:"id"`
+	EmoteSetId string   `json:"emote_set_id"`
+	OwnerId    string   `json:"owner_id"`
+	Format     []string `json:"format"`
+}
+
+type ChatMessageFragmentMention User
+
+type ChatMessageFragment struct {
+	Type      string                        `json:"type"`
+	Text      string                        `json:"text"`
+	Cheermote *ChatMessageFragmentCheermote `json:"cheermote,omitempty"`
+	Emote     *ChatMessageFragmentEmote     `json:"emote,omitempty"`
+	Mention   *ChatMessageFragmentMention   `json:"mention,omitempty"`
+}
+
+type ChatMessage struct {
+	Text      string                `json:"text"`
+	Fragments []ChatMessageFragment `json:"fragments"`
+}
+
+type EventAutomodMessageHold struct {
+	Broadcaster
+	User
+
+	MessageId string      `json:"message_id"`
+	Message   ChatMessage `json:"message"`
+	Level     int         `json:"level"`
+	Category  string      `json:"category"`
+	HeldAt    time.Time   `json:"held_at"`
+}
+
+type EventAutomodMessageUpdate struct {
+	Broadcaster
+	User
+	Moderator
+
+	MessageId string      `json:"message_id"`
+	Message   ChatMessage `json:"message"`
+	Level     int         `json:"level"`
+	Category  string      `json:"category"`
+	Status    string      `json:"status"`
+	HeldAt    time.Time   `json:"held_at"`
+}
+
+type EventAutomodSettingsUpdate struct {
+	Broadcaster
+	Moderator
+
+	OverallLevel            *int `json:"overall_level"`
+	Disability              int  `json:"disability"`
+	Aggression              int  `json:"aggression"`
+	SexualitySexOrGender    int  `json:"sexuality_sex_or_gender"`
+	Misogyny                int  `json:"misogyny"`
+	Bullying                int  `json:"bullying"`
+	Swearing                int  `json:"swearing"`
+	RaceEthnicityOrReligion int  `json:"race_ethnicity_or_religion"`
+	SexBasedTerms           int  `json:"sex_based_terms"`
+}
+
+type EventAutomodTermsUpdate struct {
+	Broadcaster
+	Moderator
+
+	Action      string   `json:"action"`
+	FromAutomod bool     `json:"from_automod"`
+	Terms       []string `json:"terms"`
+}
+
+type EventChannelChatUserMessageHold struct {
+	Broadcaster
+	User
+
+	MessageId string      `json:"message_id"`
+	Message   ChatMessage `json:"message"`
+}
+
+type EventChannelChatUserMessageUpdate struct {
+	Broadcaster
+	User
+
+	Status    string      `json:"status"`
+	MessageId string      `json:"message_id"`
+	Message   ChatMessage `json:"message"`
+}
+
+type EventChannelChatClear Broadcaster
+
+type EventChannelChatClearUserMessages struct {
+	Broadcaster
+	Target
+}
+
+type ChatMessageUserBadge struct {
+	SetId string `json:"set_id"`
+	Id    string `json:"id"`
+	Info  string `json:"info"`
+}
+
+type ChatMessageCheer struct {
+	Bits int `json:"bits"`
+}
+
+type ChatMessageReply struct {
+	ParentMessageId   string `json:"parent_message_id"`
+	ParentMessageBody string `json:"parent_message_body"`
+	ParentUserId      string `json:"parent_user_id"`
+	ParentUserName    string `json:"parent_user_name"`
+	ParentUserLogin   string `json:"parent_user_login"`
+	ThreadMessageId   string `json:"thread_message_id"`
+	ThreadUserId      string `json:"thread_user_id"`
+	ThreadUserName    string `json:"thread_user_name"`
+	ThreadUserLogin   string `json:"thread_user_login"`
+}
+
+type EventChannelChatMessage struct {
+	Broadcaster
+	SourceBroadcaster
+	Chatter
+
+	MessageId                   string                  `json:"message_id"`
+	SourceMessageId             string                  `json:"source_message_id"`
+	Message                     ChatMessage             `json:"message"`
+	Color                       string                  `json:"color"`
+	Badges                      []ChatMessageUserBadge  `json:"badges"`
+	SourceBadges                *[]ChatMessageUserBadge `json:"source_badges,omitempty"`
+	MessageType                 string                  `json:"message_type"`
+	Cheer                       *ChatMessageCheer       `json:"cheer,omitempty"`
+	Reply                       *ChatMessageReply       `json:"reply,omitempty"`
+	ChannelPointsCustomRewardId string                  `json:"channel_points_custom_reward_id"`
+	ChannelPointsAnimationId    string                  `json:"channel_points_animation_id"`
+}
+
+type EventChannelChatMessageDelete struct {
+	Broadcaster
+	Target
+
+	MessageId string `json:"message_id"`
+}
+
+type ChatNotificationSub struct {
+	SubTier        string `json:"sub_tier"`
+	IsPrime        bool   `json:"is_prime"`
+	DurationMonths int    `json:"duration_months"`
+}
+
+type ChatNotificationResub struct {
+	CumulativeMonths  int    `json:"cumulative_months"`
+	DurationMonths    int    `json:"duration_months"`
+	StreakMonths      int    `json:"streak_months"`
+	SubTier           string `json:"sub_tier"`
+	IsPrime           bool   `json:"is_prime"`
+	IsGift            bool   `json:"is_gift"`
+	GifterIsAnonymous bool   `json:"gifter_is_anonymous"`
+	GifterUserId      string `json:"gifter_user_id"`
+	GifterUserName    string `json:"gifter_user_name"`
+	GifterUserLogin   string `json:"gifter_user_login"`
+}
+
+type ChatNotificationSubGift struct {
+	DurationMonths     int    `json:"duration_months"`
+	CumulativeTotal    int    `json:"cumulative_total"`
+	RecipientUserId    string `json:"recipient_user_id"`
+	RecipientUserName  string `json:"recipient_user_name"`
+	RecipientUserLogin string `json:"recipient_user_login"`
+	SubTier            string `json:"sub_tier"`
+	CommunityGiftId    string `json:"community_gift_id"`
+}
+
+type ChatNotificationCommunitySubGift struct {
+	Id              string `json:"id"`
+	Total           int    `json:"total"`
+	SubTier         string `json:"sub_tier"`
+	CumulativeTotal int    `json:"cumulative_total"`
+}
+
+type ChatNotificationGiftPaidUpgrade struct {
+	GifterIsAnonymous bool   `json:"gifter_is_anonymous"`
+	GifterUserId      string `json:"gifter_user_id"`
+	GifterUserName    string `json:"gifter_user_name"`
+}
+
+type ChatNotificationPrimePaidUpgrade struct {
+	SubTier string `json:"sub_tier"`
+}
+
+type ChatNotificationPayItForward struct {
+	GifterIsAnonymous bool   `json:"gifter_is_anonymous"`
+	GifterUserId      string `json:"gifter_user_id"`
+	GifterUserName    string `json:"gifter_user_name"`
+	GifterUserLogin   string `json:"gifter_user_login"`
+}
+
+type ChatNotificationRaid struct {
+	User
+
+	ViewerCount     string `json:"viewer_count"`
+	ProfileImageUrl string `json:"profile_image_url"`
+}
+
+type ChatNotificationUnraid struct{}
+
+type ChatNotificationAnnouncement struct {
+	Color string `json:"color"`
+}
+
+type ChatNotificationBitsBadgeTier struct {
+	Tier int `json:"tier"`
+}
+
+type ChatNotificationCharityDonationAmount struct {
+	Value        int    `json:"value"`
+	DecimalPlace int    `json:"decimal_place"`
+	Currency     string `json:"currency"`
+}
+
+type ChatNotificationCharityDonation struct {
+	CharityName string                                `json:"charity_name"`
+	Amount      ChatNotificationCharityDonationAmount `json:"amount"`
+}
+
+type EventChannelChatNotification struct {
+	Broadcaster
+	SourceBroadcaster
+	Chatter
+
+	ChatterIsAnonymous bool                    `json:"chatter_is_anonymous"`
+	Color              string                  `json:"color"`
+	Badges             []ChatMessageUserBadge  `json:"badges"`
+	SourceBadges       *[]ChatMessageUserBadge `json:"source_badges"`
+	SystemMessage      string                  `json:"system_message"`
+	MessageId          string                  `json:"message_id"`
+	SourceMessageId    string                  `json:"source_message_id"`
+	Message            ChatMessage             `json:"message"`
+
+	NoticeType       string                            `json:"notice_type"`
+	Sub              *ChatNotificationSub              `json:"sub,omitempty"`
+	Resub            *ChatNotificationResub            `json:"resub,omitempty"`
+	SubGift          *ChatNotificationSubGift          `json:"sub_gift,omitempty"`
+	CommunitySubGift *ChatNotificationCommunitySubGift `json:"community_sub_gift,omitempty"`
+	GiftPaidUpgrade  *ChatNotificationGiftPaidUpgrade  `json:"gift_paid_upgrade,omitempty"`
+	PrimePaidUpgrade *ChatNotificationPrimePaidUpgrade `json:"prime_paid_upgrade,omitempty"`
+	PayItForward     *ChatNotificationPayItForward     `json:"pay_it_forward,omitempty"`
+	Raid             *ChatNotificationRaid             `json:"raid,omitempty"`
+	Unraid           *ChatNotificationUnraid           `json:"unraid,omitempty"`
+	Announcement     *ChatNotificationAnnouncement     `json:"announcement,omitempty"`
+	BitsBadgeTier    *ChatNotificationBitsBadgeTier    `json:"bits_badge_tier,omitempty"`
+	CharityDonation  *ChatNotificationCharityDonation  `json:"charity_donation,omitempty"`
+
+	SharedChatSub              *ChatNotificationSub              `json:"shared_chat_sub,omitempty"`
+	SharedChatResub            *ChatNotificationResub            `json:"shared_chat_resub,omitempty"`
+	SharedChatSubGift          *ChatNotificationSubGift          `json:"shared_chat_sub_gift,omitempty"`
+	SharedChatCommunitySubGift *ChatNotificationCommunitySubGift `json:"shared_chat_community_sub_gift,omitempty"`
+	SharedChatGiftPaidUpgrade  *ChatNotificationGiftPaidUpgrade  `json:"shared_chat_gift_paid_upgrade,omitempty"`
+	SharedChatPrimePaidUpgrade *ChatNotificationPrimePaidUpgrade `json:"shared_chat_prime_paid_upgrade,omitempty"`
+	SharedChatPayItForward     *ChatNotificationPayItForward     `json:"shared_chat_pay_it_forward,omitempty"`
+	SharedChatRaid             *ChatNotificationRaid             `json:"shared_chat_raid,omitempty"`
+	SharedChatAnnouncement     *ChatNotificationAnnouncement     `json:"shared_chat_announcement,omitempty"`
+}
+
+type EventChannelChatSettingsUpdate struct {
+	Broadcaster
+
+	EmoteMode                   bool `json:"emote_mode"`
+	FollowerMode                bool `json:"follower_mode"`
+	FollowerModeDurationMinutes int  `json:"follower_mode_duration_minutes"`
+	SlowMode                    bool `json:"slow_mode"`
+	SlowModeWaitTimeSeconds     int  `json:"slow_mode_wait_time_seconds"`
+	SubscriberMode              bool `json:"subscriber_mode"`
+	UniqueChatMode              bool `json:"unique_chat_mode"`
+}
+
+type SuspiciousUserChatMessage struct {
+	ChatMessage
+
+	MessageId string `json:"message_id"`
+}
+
+type EventChannelSuspiciousUserMessage struct {
+	Broadcaster
+	User
+
+	LowTrustStatus       string                    `json:"low_trust_status"`
+	SharedBanChannelIds  []string                  `json:"shared_ban_channel_ids"`
+	Types                []string                  `json:"types"`
+	BanEvasionEvaluation string                    `json:"ban_evasion_evaluation"`
+	Message              SuspiciousUserChatMessage `json:"message"`
+}
+
+type EventChannelSuspiciousUserUpdate struct {
+	Broadcaster
+	Moderator
+	User
+
+	LowTrustStatus string `json:"low_trust_status"`
+}
+
+type EventChannelSharedChatBegin struct {
+	Broadcaster
+	HostBroadcaster
+
+	SessionId    string        `json:"session_id"`
+	Participants []Broadcaster `json:"participants"`
+}
+
+type EventChannelSharedChatUpdate EventChannelSharedChatBegin
+
+type EventChannelSharedChatEnd struct {
+	Broadcaster
+	HostBroadcaster
+
+	SessionId string `json:"session_id"`
+}
+
+type UserWhisper struct {
+	Text string `json:"text"`
+}
+
+type EventUserWhisperMessage struct {
+	FromUserId    string      `json:"from_user_id"`
+	FromUserLogin string      `json:"from_user_login"`
+	FromUserName  string      `json:"from_user_name"`
+	ToUserId      string      `json:"to_user_id"`
+	ToUserLogin   string      `json:"to_user_login"`
+	ToUserName    string      `json:"to_user_name"`
+	WhisperId     string      `json:"whisper_id"`
+	Whisper       UserWhisper `json:"whisper"`
 }