--- conflicted
+++ resolved
@@ -569,7 +569,6 @@
 	StartedAt                time.Time `json:"started_at"`
 }
 
-<<<<<<< HEAD
 type EventChannelAdBreakBegin struct {
 	Broadcaster
 
@@ -605,7 +604,45 @@
 }
 
 type EventChannelUnbanRequestResolve struct {
-=======
+	Broadcaster
+	Moderator
+	User
+
+	LowTrustStatus string `json:"low_trust_status"`
+}
+
+type EventChannelSharedChatBegin struct {
+	Broadcaster
+	HostBroadcaster
+
+	SessionId    string        `json:"session_id"`
+	Participants []Broadcaster `json:"participants"`
+}
+
+type EventChannelSharedChatUpdate EventChannelSharedChatBegin
+
+type EventChannelSharedChatEnd struct {
+	Broadcaster
+	HostBroadcaster
+
+	SessionId string `json:"session_id"`
+}
+
+type UserWhisper struct {
+	Text string `json:"text"`
+}
+
+type EventUserWhisperMessage struct {
+	FromUserId    string      `json:"from_user_id"`
+	FromUserLogin string      `json:"from_user_login"`
+	FromUserName  string      `json:"from_user_name"`
+	ToUserId      string      `json:"to_user_id"`
+	ToUserLogin   string      `json:"to_user_login"`
+	ToUserName    string      `json:"to_user_name"`
+	WhisperId     string      `json:"whisper_id"`
+	Whisper       UserWhisper `json:"whisper"`
+}
+
 type EventChannelModerate struct {
 	Broadcaster
 	SourceBroadcaster
@@ -932,48 +969,11 @@
 }
 
 type EventChannelSuspiciousUserUpdate struct {
->>>>>>> 741ab196
-	Broadcaster
-	Moderator
-	User
-
-<<<<<<< HEAD
+	Broadcaster
+	User
+	Moderator
+
 	Id             string `json:"id"`
 	ResolutionText string `json:"resolution_text"`
 	Status         string `json:"status"`
-=======
-	LowTrustStatus string `json:"low_trust_status"`
-}
-
-type EventChannelSharedChatBegin struct {
-	Broadcaster
-	HostBroadcaster
-
-	SessionId    string        `json:"session_id"`
-	Participants []Broadcaster `json:"participants"`
-}
-
-type EventChannelSharedChatUpdate EventChannelSharedChatBegin
-
-type EventChannelSharedChatEnd struct {
-	Broadcaster
-	HostBroadcaster
-
-	SessionId string `json:"session_id"`
-}
-
-type UserWhisper struct {
-	Text string `json:"text"`
-}
-
-type EventUserWhisperMessage struct {
-	FromUserId    string      `json:"from_user_id"`
-	FromUserLogin string      `json:"from_user_login"`
-	FromUserName  string      `json:"from_user_name"`
-	ToUserId      string      `json:"to_user_id"`
-	ToUserLogin   string      `json:"to_user_login"`
-	ToUserName    string      `json:"to_user_name"`
-	WhisperId     string      `json:"whisper_id"`
-	Whisper       UserWhisper `json:"whisper"`
->>>>>>> 741ab196
 }